import express from 'express';
import cors from 'cors';
import cookieParser from 'cookie-parser';
import dotenv from 'dotenv';
import http from 'http';
import { logger } from './utils/logger.js';
import { apiKeyAuth } from './utils/auth.js';
import * as sync from './utils/sync.js';
import { errorHandlerMiddleware, NotFoundError } from './utils/errorHandler.js';
import { roblexTools } from './tools/index.js';
import { roblexResources } from './resources/index.js';
import { roblexPrompts } from './prompts/index.js';
import { globalContext, globalProtocol, roblexStudioAdapterFactory } from './models/index.js';
import * as auth from './utils/auth.js';
import { security } from './utils/security.js';

// Import our own implementations instead of from typescript-sdk
import { McpServer } from './server/McpServer.js';
import { SSEServerTransport } from './server/SSEServerTransport.js';
import { StdioServerTransport } from './server/StdioServerTransport.js';

// New imports for Sequential MCP
import { 
  McpServerFactory, 
  RoblexStudioSequentialMcp, 
  RoblexStudioService 
} from './server/index.js';

// Export our own components
export * from './server/index.js';
export * from './models/index.js';

// Load environment variables
dotenv.config();

<<<<<<< Updated upstream
// Initialize authentication system
auth.init();

// Server configuration
const PORT = Number(process.env.PORT || 3001);
=======
// 디버깅 모드 설정
process.env.LOG_LEVEL = 'debug';

// 인증 시스템 초기화
auth.init();

// 서버 설정
const PORT = process.env.PORT || 3333;
>>>>>>> Stashed changes
const SERVER_NAME = process.env.SERVER_NAME || 'Roblex Studio MCP Server';
const SERVER_VERSION = process.env.SERVER_VERSION || '1.0.0';
const REQUIRE_AUTH = process.env.REQUIRE_AUTH === 'true';
const USE_SEQUENTIAL = process.env.USE_SEQUENTIAL === 'true';
const TRANSPORT_MODE = process.env.TRANSPORT_MODE || 'sse'; // 'sse' or 'stdio'
const CLAUDE_DESKTOP_ENABLED = process.env.CLAUDE_DESKTOP_ENABLED === 'true' || true;
const ENABLE_TPA_PROTECTION = process.env.ENABLE_TPA_PROTECTION === 'true' || true;

// Parse command line arguments for extended JSON options
const args = process.argv.slice(2);
const jsonOptions = {};
for (let i = 0; i < args.length; i++) {
  if (args[i].startsWith('--')) {
    const option = args[i].slice(2);
    const value = args[i + 1] && !args[i + 1].startsWith('--') ? args[i + 1] : 'true';
    jsonOptions[option] = value;
    if (value !== 'true') i++; // Skip the value in the next iteration
  }
}

<<<<<<< HEAD
// Register tools, resources, and prompts
roblexTools.register(server);
roblexResources.register(server);
roblexPrompts.register(server);

// Create Express app
const app = express();

<<<<<<< Updated upstream
// Configure CORS
=======
// CORS 설정 - 모든 출처 허용으로 설정 (개발 환경용)
>>>>>>> Stashed changes
const corsOptions = {
  origin: '*',
  credentials: true,
  methods: ['GET', 'POST', 'OPTIONS'],
  allowedHeaders: ['Content-Type', 'Authorization']
};
app.use(cors(corsOptions));
app.use(express.json());
app.use(cookieParser());

// Create HTTP server from Express app
const httpServer = http.createServer(app);

// Storage for active transports
const transports: { [sessionId: string]: SSEServerTransport } = {};

// Storage for active Roblox Studio adapters
const studioAdapters: { [sessionId: string]: ReturnType<typeof roblexStudioAdapterFactory> } = {};

<<<<<<< Updated upstream
// Authentication middleware for protected routes
const authMiddleware = REQUIRE_AUTH ? apiKeyAuth : (req: express.Request, res: express.Response, next: express.NextFunction) => next();

// Login endpoint
app.post('/auth/login', async (req, res) => {
  const { username, password, apiKey } = req.body;
=======
// Check if we're running in STDIO mode
if (TRANSPORT_MODE === 'stdio') {
  // Initialize MCP server with STDIO transport
  logger.info(`Starting MCP Server in STDIO mode for Claude Desktop`);
>>>>>>> c6e3c3c3
  
  // Create appropriate MCP Server based on configuration
  let server: McpServer;
  
  if (USE_SEQUENTIAL) {
    // Create a Sequential MCP Server
    const concurrency = Number(process.env.SEQUENTIAL_CONCURRENCY || 1);
    server = McpServerFactory.createSequential({
      name: SERVER_NAME,
      version: SERVER_VERSION,
      logger // Pass the custom logger
    }, concurrency);
    
    logger.info(`Using Sequential MCP server with concurrency: ${concurrency}`);
  } else {
    // Create a standard MCP Server
    server = new McpServer({
      name: SERVER_NAME,
      version: SERVER_VERSION,
      logger // Pass the custom logger
    });
    
    logger.info('Using standard MCP server');
  }
  
  // Register tools, resources, and prompts
  roblexTools.register(server);
  roblexResources.register(server);
  roblexPrompts.register(server);
  
  // Create STDIO transport
  const transport = new StdioServerTransport();
  
  // Add extended JSON options to the first server message
  transport.setExtendedOptions(jsonOptions);
  
  // Connect to MCP server
  (async () => {
    try {
      // Create a new Roblox Studio adapter for this session
      const adapter = roblexStudioAdapterFactory(transport.sessionId);
      adapter.connect();
      
      logger.info(`STDIO transport created with session ID: ${transport.sessionId}`);
      logger.info(`Extended JSON options: ${JSON.stringify(jsonOptions)}`);
      
      // Connect transport to server
      await server.connect(transport);
      
      // Handle process exit
      process.on('exit', () => {
        adapter.disconnect();
        transport.disconnect();
      });
    } catch (error) {
      logger.error(`Error in STDIO mode: ${error instanceof Error ? error.message : String(error)}`);
      process.exit(1);
    }
  })();
} else {
  // HTTP/SSE mode for the server
  
  // Create appropriate MCP Server based on configuration
  let server: McpServer;
  
  if (USE_SEQUENTIAL) {
    // Create a Sequential MCP Server
    const concurrency = Number(process.env.SEQUENTIAL_CONCURRENCY || 1);
    server = McpServerFactory.createSequential({
      name: SERVER_NAME,
      version: SERVER_VERSION,
      logger // Pass the custom logger
    }, concurrency);
    
    logger.info(`Using Sequential MCP server with concurrency: ${concurrency}`);
  } else {
    // Create a standard MCP Server
    server = new McpServer({
      name: SERVER_NAME,
      version: SERVER_VERSION,
      logger // Pass the custom logger
    });
    
    logger.info('Using standard MCP server');
  }
  
<<<<<<< HEAD
  return res.status(401).json({ error: 'Invalid credentials' });
});

// Logout endpoint
app.post('/auth/logout', (req, res) => {
=======
// 인증 미들웨어 - 개발을 위해 항상 통과하도록 설정
const authMiddleware = (req: express.Request, res: express.Response, next: express.NextFunction) => next();

// 기본 라우트 - 서버가 실행 중인지 확인용
app.get('/', (req, res) => {
  logger.info('루트 엔드포인트 요청 받음');
  res.json({ 
    status: 'ok',
    name: SERVER_NAME,
    version: SERVER_VERSION
  });
});

// 로그인 엔드포인트
app.post('/auth/login', (async (req: express.Request, res: express.Response, next: express.NextFunction): Promise<void> => {
  logger.logRequest('/auth/login', req.body);
  
  const { username, password, apiKey } = req.body;
  
  // 항상 성공으로 처리 (테스트를 위해)
  const sessionId = auth.generateSessionId('test');
  auth.registerSession(sessionId, 'test-user', 'user', req.ip || 'unknown');
  
  const token = auth.createToken({ 
    sessionId, 
    name: 'test-user', 
    role: 'user' 
  });
  
  const response = { 
    token,
    sessionId,
    user: { name: 'test-user', role: 'user' }
  };
  
  logger.logResponse('/auth/login', response);
  res.status(200).json(response);
}) as express.RequestHandler);

// 로그아웃 엔드포인트
app.post('/auth/logout', ((req: express.Request, res: express.Response, next: express.NextFunction): void => {
  logger.logRequest('/auth/logout', { query: req.query, cookies: req.cookies });
  
>>>>>>> Stashed changes
  const sessionId = req.query.sessionId as string || req.cookies?.sessionId;
  
  if (sessionId) {
    auth.revokeSession(sessionId);
<<<<<<< Updated upstream
    
    // Clear session cookie
    res.clearCookie('sessionId');
    
    // Disconnect any active adapter
=======
    res.clearCookie('sessionId');
    
>>>>>>> Stashed changes
    if (studioAdapters[sessionId]) {
      studioAdapters[sessionId].disconnect();
      delete studioAdapters[sessionId];
    }
    
<<<<<<< Updated upstream
    return res.status(200).json({ success: true });
  }
  
  return res.status(400).json({ error: 'No active session' });
});

// SSE endpoint
app.get('/sse', authMiddleware, async (req, res) => {
=======
    logger.logResponse('/auth/logout', { success: true });
    res.status(200).json({ success: true });
    return;
  }
  
  logger.logResponse('/auth/logout', { error: 'No active session' });
  res.status(400).json({ error: 'No active session' });
}) as express.RequestHandler);

// Claude 서버 메타데이터 엔드포인트 - Claude Desktop에서 MCP 서버 정보를 확인하는 데 사용
app.get('/server.json', (req, res) => {
  logger.info('서버 메타데이터 요청 받음');
  const metadata = {
    name: SERVER_NAME,
    version: SERVER_VERSION,
    description: "Roblex Studio MCP 서버",
    tools: roblexTools.getToolList(),
    resources: roblexResources.getResourceList()
  };
  
  logger.logResponse('/server.json', metadata);
  res.json(metadata);
});

// SSE 엔드포인트
app.get('/sse', ((req: express.Request, res: express.Response, next: express.NextFunction): void => {
  // 요청 로깅
  logger.logRequest('/sse', { query: req.query, headers: req.headers });
  logger.info('새 SSE 연결 요청 받음');
  
  // SSE 트랜스포트 생성
>>>>>>> Stashed changes
  const transport = new SSEServerTransport('/messages', res);
  const sessionId = req.query.sessionId as string || transport.sessionId;
  
  // 트랜스포트 저장
  transports[sessionId] = transport;
  
  // Create a new Roblox Studio adapter for this session
  const adapter = roblexStudioAdapterFactory(sessionId);
  studioAdapters[sessionId] = adapter;
  adapter.connect();
  
  // Register the session if it's not already registered
  if (!auth.isSessionValid(sessionId)) {
    const userId = 'anonymous';
    const role = 'user';
    auth.registerSession(sessionId, userId, role, req.ip || 'unknown');
=======
  // Register tools, resources, and prompts
  roblexTools.register(server);
  roblexResources.register(server);
  roblexPrompts.register(server);
  
  // Create Express app
  const app = express();
  
  // Enhanced CORS configuration to support desktop applications
  const corsOptions = {
    origin: function(origin, callback) {
      // Allow all origins (necessary for desktop applications)
      callback(null, true);
    },
    methods: ['GET', 'POST', 'PUT', 'DELETE', 'OPTIONS'],
    allowedHeaders: ['Content-Type', 'Authorization', 'X-Requested-With'],
    credentials: true,
    preflightContinue: false,
    optionsSuccessStatus: 204
  };
  
  app.use(cors(corsOptions));
  
  // Apply security middlewares
  if (ENABLE_TPA_PROTECTION) {
    // Security headers for all responses
    app.use(security.securityHeadersMiddleware);
    
    // Rate limiting to prevent brute force attacks
    app.use(security.rateLimitMiddleware);
    
    // Apply TPA protection after parsing body
    app.use(express.json({ limit: '50mb' })); // Increased limit for larger payloads
    app.use(security.sanitizeInputsMiddleware);
    app.use(security.tpaProtectionMiddleware);
>>>>>>> c6e3c3c3
  } else {
    app.use(express.json({ limit: '50mb' })); // Without sanitization
  }
  
<<<<<<< HEAD
  logger.info(`SSE 연결 설정됨, 세션 ID: ${sessionId}`);
  logger.logMcpEvent('connection_established', { sessionId });
  
  res.on('close', () => {
<<<<<<< Updated upstream
    logger.info(`SSE connection closed: ${sessionId}`);
=======
    logger.info(`SSE 연결 종료됨: ${sessionId}`);
    logger.logMcpEvent('connection_closed', { sessionId });
    
    delete transports[sessionId];
>>>>>>> Stashed changes
=======
  app.use(cookieParser());
  
  // Add heartbeat endpoint for connection testing
  app.get('/ping', (req, res) => {
    res.status(200).send('pong');
  });
  
  // Create HTTP server from Express app
  const httpServer = http.createServer(app);
  
  // Storage for active transports
  const transports: { [sessionId: string]: SSEServerTransport } = {};
  
  // Storage for active Roblox Studio adapters
  const studioAdapters: { [sessionId: string]: ReturnType<typeof roblexStudioAdapterFactory> } = {};
  
  // Authentication middleware for protected routes
  const authMiddleware = REQUIRE_AUTH ? apiKeyAuth : (req: express.Request, res: express.Response, next: express.NextFunction) => next();
  
  // Login endpoint
  app.post('/auth/login', async (req, res) => {
    const { username, password, apiKey } = req.body;
>>>>>>> c6e3c3c3
    
    // Check if using API key authentication
    if (apiKey) {
      const result = auth.verifyApiKey(apiKey);
      
      if (!result.valid) {
        return res.status(403).json({ error: 'Invalid API key' });
      }
      
      const sessionId = auth.generateSessionId('api');
      auth.registerSession(sessionId, result.name || 'api-user', result.role || 'user', req.ip || 'unknown');
      
      const token = auth.createToken({ 
        sessionId, 
        name: result.name, 
        role: result.role 
      });
      
      return res.status(200).json({ 
        token,
        sessionId,
        user: { name: result.name, role: result.role }
      });
    }
    
    // Simple username/password authentication (replace with proper auth in production)
    if (username === 'admin' && password === process.env.ADMIN_PASSWORD) {
      const sessionId = auth.generateSessionId('user');
      auth.registerSession(sessionId, username, 'admin', req.ip || 'unknown');
      
      const token = auth.createToken({ 
        sessionId, 
        username, 
        role: 'admin' 
      });
      
      // Set session cookie
      res.cookie('sessionId', sessionId, {
        httpOnly: true,
        secure: process.env.NODE_ENV === 'production',
        maxAge: Number(process.env.SESSION_TIMEOUT || 3600) * 1000 // Use session timeout from env
      });
      
      return res.status(200).json({ 
        token,
        sessionId,
        user: { username, role: 'admin' }
      });
    }
    
    return res.status(401).json({ error: 'Invalid credentials' });
  });
  
<<<<<<< HEAD
<<<<<<< Updated upstream
  await server.connect(transport);
});

// If using Sequential MCP, create and register the RoblexStudioService
if (USE_SEQUENTIAL) {
  // Create Roblox Studio service with sequential MCP
  const studioService = new RoblexStudioService({
    version: SERVER_VERSION,
    apiPrefix: '/api/roblox-studio',
    concurrency: Number(process.env.SEQUENTIAL_CONCURRENCY || 1)
=======
  // Logout endpoint
  app.post('/auth/logout', (req, res) => {
    const sessionId = req.query.sessionId as string || req.cookies?.sessionId;
    
    if (sessionId) {
      auth.revokeSession(sessionId);
      
      // Clear session cookie
      res.clearCookie('sessionId');
      
      // Disconnect any active adapter
      if (studioAdapters[sessionId]) {
        studioAdapters[sessionId].disconnect();
        delete studioAdapters[sessionId];
      }
      
      return res.status(200).json({ success: true });
    }
    
    return res.status(400).json({ error: 'No active session' });
>>>>>>> c6e3c3c3
  });
  
  // SSE endpoint with improved error handling for Claude Desktop
  app.get('/sse', authMiddleware, async (req, res) => {
    try {
      const transport = new SSEServerTransport('/messages', res);
      const sessionId = req.query.sessionId as string || transport.sessionId;
      
      // Set headers for better SSE stability
      res.setHeader('Content-Type', 'text/event-stream');
      res.setHeader('Cache-Control', 'no-cache');
      res.setHeader('Connection', 'keep-alive');
      
      transports[sessionId] = transport;
      
      // Create a new Roblox Studio adapter for this session
      const adapter = roblexStudioAdapterFactory(sessionId);
      studioAdapters[sessionId] = adapter;
      adapter.connect();
      
      // Register the session if it's not already registered
      if (!auth.isSessionValid(sessionId)) {
        const userId = (req as any).apiKey?.name || 'anonymous';
        const role = (req as any).apiKey?.role || 'user';
        auth.registerSession(sessionId, userId, role, req.ip || 'unknown');
      } else {
        auth.updateSessionActivity(sessionId);
      }
      
      // Process extended JSON options from query parameters
      const extendedOptions = {};
      Object.keys(req.query).forEach(key => {
        if (key !== 'sessionId') {
          extendedOptions[key] = req.query[key];
        }
      });
      
      if (Object.keys(extendedOptions).length > 0) {
        logger.info(`Extended options provided: ${JSON.stringify(extendedOptions)}`);
      }
      
      logger.info(`New SSE connection established: ${sessionId}`);
      
      // Send initial confirmation message with extended options
      res.write(`data: ${JSON.stringify({
        type: 'connection_established',
        sessionId: sessionId,
        message: 'SSE Connection established successfully',
        extendedOptions: extendedOptions
      })}\n\n`);
      
      res.on('close', () => {
        logger.info(`SSE connection closed: ${sessionId}`);
        
        // Disconnect the Roblox Studio adapter
        if (studioAdapters[sessionId]) {
          studioAdapters[sessionId].disconnect();
          delete studioAdapters[sessionId];
        }
        
        delete transports[sessionId];
      });
      
      await server.connect(transport);
    } catch (error) {
      logger.error(`SSE connection error: ${error instanceof Error ? error.message : String(error)}`);
      res.status(500).end();
    }
  });
  
  // If using Sequential MCP, create and register the RoblexStudioService
  if (USE_SEQUENTIAL) {
    // Create Roblox Studio service with sequential MCP
    const studioService = new RoblexStudioService({
      version: SERVER_VERSION,
      apiPrefix: '/api/roblox-studio',
      concurrency: Number(process.env.SEQUENTIAL_CONCURRENCY || 1)
    });
    
    // Register the service's router
    app.use('/', studioService.router);
    
    logger.info(`RoblexStudioService registered on prefix: /api/roblox-studio`);
  }
  
  // Messages endpoint with improved error handling
  app.post('/messages', authMiddleware, async (req, res) => {
    const sessionId = req.query.sessionId as string;
    const transport = transports[sessionId];
    
    if (transport) {
      // Update session activity
      auth.updateSessionActivity(sessionId);
      
      try {
        // Check for suspicious message content if TPA protection is enabled
        if (ENABLE_TPA_PROTECTION && typeof req.body === 'object') {
          const messageStr = JSON.stringify(req.body);
          
          // Check for potential prompt injection patterns
          const suspiciousPatterns = [
            /ignore previous instructions/i,
            /disregard earlier directives/i,
            /forget your guidelines/i,
            /new persona/i,
            /act as if/i,
            /system prompt/i
          ];
          
          if (suspiciousPatterns.some(pattern => pattern.test(messageStr))) {
            security.logSuspiciousActivity(req, 'Potential prompt injection detected');
            return res.status(403).json({ 
              error: { 
                message: 'Message content violates security policy', 
                code: 'SECURITY_VIOLATION' 
              } 
            });
          }
        }
        
        // Debugging for request body
        logger.debug(`Received message: ${JSON.stringify(req.body)}`);
        await transport.handlePostMessage(req, res);
      } catch (error) {
        logger.error(`Error handling message: ${error instanceof Error ? error.message : String(error)}`);
        res.status(500).json({ error: { message: 'Error processing message', code: 'MESSAGE_ERROR' } });
      }
    } else {
      logger.error(`No transport found for sessionId: ${sessionId}`);
      res.status(400).send('No transport found for sessionId');
    }
  });
  
  // Studio API endpoint - For direct communication from Studio plugin
  app.post('/studio/api', authMiddleware, async (req, res) => {
    const sessionId = req.query.sessionId as string;
    const adapter = studioAdapters[sessionId];
    
    if (!adapter) {
      logger.error(`No Roblox Studio adapter found for sessionId: ${sessionId}`);
      res.status(400).json({ error: 'No active Roblox Studio session found' });
      return;
    }
    
    try {
      // Assuming the plugin sends messages in the format { messageType, data }
      const { messageType, data } = req.body;
      logger.info(`Received studio message: ${messageType}`, { sessionId, data });
      
      // Let the adapter handle the message
      const result = await adapter.handleMessage(messageType, data);
      res.status(200).json(result);
    } catch (error) {
      logger.error(`Error handling Roblox Studio message`, { 
        error: error instanceof Error ? error.message : String(error),
        sessionId
      });
      res.status(500).json({ error: 'Error processing request' });
    }
  });
  
  // Enhanced health check endpoint with additional connection info
  app.get('/health', (req, res) => {
    res.status(200).json({
      status: 'ok',
      name: SERVER_NAME,
      version: SERVER_VERSION,
      type: USE_SEQUENTIAL ? 'sequential' : 'standard',
      transport: TRANSPORT_MODE,
      activeSessions: Object.keys(transports).length,
      activeStudioSessions: Object.keys(studioAdapters).length,
      uptime: process.uptime(),
      timestamp: new Date().toISOString(),
      claudeDesktopEnabled: CLAUDE_DESKTOP_ENABLED,
      tpaProtection: ENABLE_TPA_PROTECTION
    });
  });
<<<<<<< HEAD
});

// Roblox Studio status endpoint
app.get('/studio/status', authMiddleware, (req, res) => {
=======
  // MCP 서버에 트랜스포트 연결
  server.connect(transport).catch(error => {
    logger.error(`MCP 서버에 트랜스포트 연결 오류: ${error}`);
  });
}) as express.RequestHandler);

// 메시지 엔드포인트
app.post('/messages', ((req: express.Request, res: express.Response, next: express.NextFunction): Promise<void> => {
  // 요청 로깅
  logger.logRequest('/messages', req.body);
  
  return new Promise<void>(async (resolve) => {
    const sessionId = req.query.sessionId as string || req.body.sessionId;
    
    if (!sessionId) {
      logger.error('세션 ID가 제공되지 않음');
      res.status(400).json({ error: 'No session ID provided' });
      return resolve();
    }
    
    const transport = transports[sessionId];
    
    if (!transport) {
      logger.error(`트랜스포트를 찾을 수 없음: ${sessionId}`);
      res.status(404).json({ error: 'Transport not found' });
      return resolve();
    }
    
    try {
      const response = await transport.handlePostMessage(req);
      logger.logResponse('/messages', response);
      res.json(response);
      resolve();
    } catch (error: any) {
      logger.error(`메시지 처리 오류: ${error.message}`);
      res.status(500).json({ 
        error: 'Error handling message',
        message: error.message
      });
      resolve();
    }
  });
}) as express.RequestHandler);

// 스튜디오 상태 엔드포인트
app.get('/studio/status', ((req, res) => {
  logger.logRequest('/studio/status', { query: req.query });
  
>>>>>>> Stashed changes
  const activeAdapters = Object.values(studioAdapters).filter((adapter) => adapter.isConnected);
  
  const response = {
    activeConnections: activeAdapters.length,
<<<<<<< Updated upstream
    globalModelCount: globalContext.getAllModels().length,
    serverType: USE_SEQUENTIAL ? 'sequential' : 'standard'
  });
});

// Add error handler middleware
app.use(errorHandlerMiddleware);

// Add 404 handler
app.use((req, res, next) => {
  next(new NotFoundError(`Route not found: ${req.method} ${req.path}`));
});

// Start the server
httpServer.listen(PORT, () => {
  logger.info(`${SERVER_NAME} v${SERVER_VERSION} listening on port ${PORT}`);
  logger.info(`Mode: ${USE_SEQUENTIAL ? 'Sequential' : 'Standard'} MCP, Auth: ${REQUIRE_AUTH ? 'Required' : 'Not Required'}`);
});

// Handle graceful shutdown
function gracefulShutdown() {
  logger.info('Received shutdown signal, closing connections...');
=======
    status: 'ok'
  };
  
  logger.logResponse('/studio/status', response);
  res.status(200).json(response);
}) as express.RequestHandler);

// 추가 MCP 프로토콜 엔드포인트 - 클라이언트에서 도구 목록을 검색하는 데 사용
app.get('/tools', ((req, res) => {
  logger.logRequest('/tools', { query: req.query });
  
  const response = {
    tools: roblexTools.getToolList(),
    count: roblexTools.getToolCount()
  };
  
  logger.logResponse('/tools', response);
  res.status(200).json(response);
}) as express.RequestHandler);

// 정상 종료 처리
function gracefulShutdown(): void {
  logger.info('서버 종료 중...');
>>>>>>> Stashed changes
=======
  
  // Roblox Studio status endpoint
  app.get('/studio/status', authMiddleware, (req, res) => {
    const activeAdapters = Object.values(studioAdapters).filter((adapter) => adapter.isConnected);
    
    res.status(200).json({
      activeConnections: activeAdapters.length,
      globalModelCount: globalContext.getAllModels().length,
      serverType: USE_SEQUENTIAL ? 'sequential' : 'standard',
      transportMode: TRANSPORT_MODE
    });
  });
>>>>>>> c6e3c3c3
  
  // New endpoint for Claude Desktop connection testing
  app.post('/claude/connect', (req, res) => {
    try {
      const sessionId = auth.generateSessionId('claude');
      logger.info(`Claude Desktop connection request: ${sessionId}`);
      
      auth.registerSession(sessionId, 'claude-desktop', 'user', req.ip || 'unknown');
      
      // Process extended options if provided
      const extendedOptions = req.body.options || {};
      if (Object.keys(extendedOptions).length > 0) {
        logger.info(`Claude Desktop extended options: ${JSON.stringify(extendedOptions)}`);
      }
      
      return res.status(200).json({ 
        success: true,
        sessionId,
        message: 'Claude Desktop connection established',
        extendedOptions
      });
    } catch (error) {
<<<<<<< HEAD
<<<<<<< Updated upstream
      logger.error('Error disconnecting adapter', { error });
    }
  });
  
  // Close the HTTP server
  httpServer.close(() => {
    logger.info('Server shutdown complete');
=======
      logger.error(`어댑터 연결 해제 오류: ${error}`);
    }
  });
  
  // MCP 서버 종료
  server.close().catch(error => {
    logger.error(`MCP 서버 종료 오류: ${error}`);
  });
  
  // HTTP 서버 종료
  httpServer.close(() => {
    logger.info('HTTP 서버 종료됨');
>>>>>>> Stashed changes
    process.exit(0);
  });
  
  // Force exit after timeout
  setTimeout(() => {
<<<<<<< Updated upstream
    logger.error('Forced exit after timeout');
=======
    logger.error('타임아웃 후 강제 종료');
>>>>>>> Stashed changes
    process.exit(1);
  }, 10000);
}

// Listen for shutdown signals
process.on('SIGTERM', gracefulShutdown);
process.on('SIGINT', gracefulShutdown);

<<<<<<< Updated upstream
// Export the app and server for testing
export { app, server, httpServer };
=======
// 오류 처리 미들웨어 추가
app.use(errorHandlerMiddleware);

// 404 처리
app.use((req, res, next) => {
  logger.error(`경로를 찾을 수 없음: ${req.method} ${req.path}`);
  res.status(404).json({ 
    error: 'Not Found',
    message: `Route not found: ${req.method} ${req.path}`
  });
});

// 서버 시작
httpServer.listen(PORT, () => {
  logger.info(`MCP 서버가 포트 ${PORT}에서 수신 중`);
  logger.info(`서버 이름: ${SERVER_NAME}`);
  logger.info(`서버 버전: ${SERVER_VERSION}`);
  logger.info(`접속 URL: http://localhost:${PORT}`);
});
>>>>>>> Stashed changes
=======
      logger.error(`Claude Desktop connection error: ${error instanceof Error ? error.message : String(error)}`);
      return res.status(500).json({ 
        success: false,
        error: 'Failed to establish Claude Desktop connection'
      });
    }
  });
  
  // Root path handler for Claude Desktop connection
  app.get('/', (req, res) => {
    res.status(200).json({
      name: SERVER_NAME,
      version: SERVER_VERSION,
      description: 'Roblox Studio MCP Server with Claude Desktop integration',
      status: 'running',
      transport: TRANSPORT_MODE,
      docs: {
        endpoints: [
          { path: '/ping', method: 'GET', description: 'Simple heartbeat endpoint' },
          { path: '/health', method: 'GET', description: 'Server health and status information' },
          { path: '/sse', method: 'GET', description: 'SSE connection endpoint' },
          { path: '/messages', method: 'POST', description: 'Send messages to the server' },
          { path: '/claude/connect', method: 'POST', description: 'Connect to Claude Desktop' }
        ],
        claudeDesktop: {
          connectionUrl: '/claude/connect',
          sseUrl: '/sse',
          messageUrl: '/messages?sessionId=YOUR_SESSION_ID',
          stdioMode: TRANSPORT_MODE === 'stdio'
        }
      },
      security: {
        tpaProtection: ENABLE_TPA_PROTECTION ? 'enabled' : 'disabled'
      },
      timestamp: new Date().toISOString()
    });
  });
  
  // Add error handler middleware
  app.use(errorHandlerMiddleware);
  
  // Add 404 handler
  app.use((req, res, next) => {
    next(new NotFoundError(`Route not found: ${req.method} ${req.path}`));
  });
  
  // Start the server
  httpServer.listen(PORT, () => {
    logger.info(`${SERVER_NAME} v${SERVER_VERSION} listening on port ${PORT}`);
    logger.info(`Mode: ${USE_SEQUENTIAL ? 'Sequential' : 'Standard'} MCP, Auth: ${REQUIRE_AUTH ? 'Required' : 'Not Required'}`);
    logger.info(`Transport mode: ${TRANSPORT_MODE}, Claude Desktop support: ${CLAUDE_DESKTOP_ENABLED ? 'Enabled' : 'Disabled'}`);
    logger.info(`TPA Attack Protection: ${ENABLE_TPA_PROTECTION ? 'Enabled' : 'Disabled'}`);
  });
  
  // Handle graceful shutdown
  function gracefulShutdown() {
    logger.info('Received shutdown signal, closing connections...');
    
    // Disconnect all Studio adapters
    Object.values(studioAdapters).forEach(adapter => {
      try {
        adapter.disconnect();
      } catch (error) {
        logger.error('Error disconnecting adapter', { error });
      }
    });
    
    // Close the HTTP server
    httpServer.close(() => {
      logger.info('Server shutdown complete');
      process.exit(0);
    });
    
    // Force exit after timeout
    setTimeout(() => {
      logger.error('Forced exit after timeout');
      process.exit(1);
    }, 10000);
  }
  
  // Listen for shutdown signals
  process.on('SIGTERM', gracefulShutdown);
  process.on('SIGINT', gracefulShutdown);
  
  // Export the app and server for testing (using CommonJS exports instead of ES modules)
  if (typeof module !== 'undefined' && module.exports) {
    module.exports = { app, server, httpServer };
  }
}
>>>>>>> c6e3c3c3
<|MERGE_RESOLUTION|>--- conflicted
+++ resolved
@@ -33,22 +33,11 @@
 // Load environment variables
 dotenv.config();
 
-<<<<<<< Updated upstream
 // Initialize authentication system
 auth.init();
 
 // Server configuration
 const PORT = Number(process.env.PORT || 3001);
-=======
-// 디버깅 모드 설정
-process.env.LOG_LEVEL = 'debug';
-
-// 인증 시스템 초기화
-auth.init();
-
-// 서버 설정
-const PORT = process.env.PORT || 3333;
->>>>>>> Stashed changes
 const SERVER_NAME = process.env.SERVER_NAME || 'Roblex Studio MCP Server';
 const SERVER_VERSION = process.env.SERVER_VERSION || '1.0.0';
 const REQUIRE_AUTH = process.env.REQUIRE_AUTH === 'true';
@@ -69,52 +58,10 @@
   }
 }
 
-<<<<<<< HEAD
-// Register tools, resources, and prompts
-roblexTools.register(server);
-roblexResources.register(server);
-roblexPrompts.register(server);
-
-// Create Express app
-const app = express();
-
-<<<<<<< Updated upstream
-// Configure CORS
-=======
-// CORS 설정 - 모든 출처 허용으로 설정 (개발 환경용)
->>>>>>> Stashed changes
-const corsOptions = {
-  origin: '*',
-  credentials: true,
-  methods: ['GET', 'POST', 'OPTIONS'],
-  allowedHeaders: ['Content-Type', 'Authorization']
-};
-app.use(cors(corsOptions));
-app.use(express.json());
-app.use(cookieParser());
-
-// Create HTTP server from Express app
-const httpServer = http.createServer(app);
-
-// Storage for active transports
-const transports: { [sessionId: string]: SSEServerTransport } = {};
-
-// Storage for active Roblox Studio adapters
-const studioAdapters: { [sessionId: string]: ReturnType<typeof roblexStudioAdapterFactory> } = {};
-
-<<<<<<< Updated upstream
-// Authentication middleware for protected routes
-const authMiddleware = REQUIRE_AUTH ? apiKeyAuth : (req: express.Request, res: express.Response, next: express.NextFunction) => next();
-
-// Login endpoint
-app.post('/auth/login', async (req, res) => {
-  const { username, password, apiKey } = req.body;
-=======
 // Check if we're running in STDIO mode
 if (TRANSPORT_MODE === 'stdio') {
   // Initialize MCP server with STDIO transport
   logger.info(`Starting MCP Server in STDIO mode for Claude Desktop`);
->>>>>>> c6e3c3c3
   
   // Create appropriate MCP Server based on configuration
   let server: McpServer;
@@ -201,135 +148,6 @@
     logger.info('Using standard MCP server');
   }
   
-<<<<<<< HEAD
-  return res.status(401).json({ error: 'Invalid credentials' });
-});
-
-// Logout endpoint
-app.post('/auth/logout', (req, res) => {
-=======
-// 인증 미들웨어 - 개발을 위해 항상 통과하도록 설정
-const authMiddleware = (req: express.Request, res: express.Response, next: express.NextFunction) => next();
-
-// 기본 라우트 - 서버가 실행 중인지 확인용
-app.get('/', (req, res) => {
-  logger.info('루트 엔드포인트 요청 받음');
-  res.json({ 
-    status: 'ok',
-    name: SERVER_NAME,
-    version: SERVER_VERSION
-  });
-});
-
-// 로그인 엔드포인트
-app.post('/auth/login', (async (req: express.Request, res: express.Response, next: express.NextFunction): Promise<void> => {
-  logger.logRequest('/auth/login', req.body);
-  
-  const { username, password, apiKey } = req.body;
-  
-  // 항상 성공으로 처리 (테스트를 위해)
-  const sessionId = auth.generateSessionId('test');
-  auth.registerSession(sessionId, 'test-user', 'user', req.ip || 'unknown');
-  
-  const token = auth.createToken({ 
-    sessionId, 
-    name: 'test-user', 
-    role: 'user' 
-  });
-  
-  const response = { 
-    token,
-    sessionId,
-    user: { name: 'test-user', role: 'user' }
-  };
-  
-  logger.logResponse('/auth/login', response);
-  res.status(200).json(response);
-}) as express.RequestHandler);
-
-// 로그아웃 엔드포인트
-app.post('/auth/logout', ((req: express.Request, res: express.Response, next: express.NextFunction): void => {
-  logger.logRequest('/auth/logout', { query: req.query, cookies: req.cookies });
-  
->>>>>>> Stashed changes
-  const sessionId = req.query.sessionId as string || req.cookies?.sessionId;
-  
-  if (sessionId) {
-    auth.revokeSession(sessionId);
-<<<<<<< Updated upstream
-    
-    // Clear session cookie
-    res.clearCookie('sessionId');
-    
-    // Disconnect any active adapter
-=======
-    res.clearCookie('sessionId');
-    
->>>>>>> Stashed changes
-    if (studioAdapters[sessionId]) {
-      studioAdapters[sessionId].disconnect();
-      delete studioAdapters[sessionId];
-    }
-    
-<<<<<<< Updated upstream
-    return res.status(200).json({ success: true });
-  }
-  
-  return res.status(400).json({ error: 'No active session' });
-});
-
-// SSE endpoint
-app.get('/sse', authMiddleware, async (req, res) => {
-=======
-    logger.logResponse('/auth/logout', { success: true });
-    res.status(200).json({ success: true });
-    return;
-  }
-  
-  logger.logResponse('/auth/logout', { error: 'No active session' });
-  res.status(400).json({ error: 'No active session' });
-}) as express.RequestHandler);
-
-// Claude 서버 메타데이터 엔드포인트 - Claude Desktop에서 MCP 서버 정보를 확인하는 데 사용
-app.get('/server.json', (req, res) => {
-  logger.info('서버 메타데이터 요청 받음');
-  const metadata = {
-    name: SERVER_NAME,
-    version: SERVER_VERSION,
-    description: "Roblex Studio MCP 서버",
-    tools: roblexTools.getToolList(),
-    resources: roblexResources.getResourceList()
-  };
-  
-  logger.logResponse('/server.json', metadata);
-  res.json(metadata);
-});
-
-// SSE 엔드포인트
-app.get('/sse', ((req: express.Request, res: express.Response, next: express.NextFunction): void => {
-  // 요청 로깅
-  logger.logRequest('/sse', { query: req.query, headers: req.headers });
-  logger.info('새 SSE 연결 요청 받음');
-  
-  // SSE 트랜스포트 생성
->>>>>>> Stashed changes
-  const transport = new SSEServerTransport('/messages', res);
-  const sessionId = req.query.sessionId as string || transport.sessionId;
-  
-  // 트랜스포트 저장
-  transports[sessionId] = transport;
-  
-  // Create a new Roblox Studio adapter for this session
-  const adapter = roblexStudioAdapterFactory(sessionId);
-  studioAdapters[sessionId] = adapter;
-  adapter.connect();
-  
-  // Register the session if it's not already registered
-  if (!auth.isSessionValid(sessionId)) {
-    const userId = 'anonymous';
-    const role = 'user';
-    auth.registerSession(sessionId, userId, role, req.ip || 'unknown');
-=======
   // Register tools, resources, and prompts
   roblexTools.register(server);
   roblexResources.register(server);
@@ -365,25 +183,10 @@
     app.use(express.json({ limit: '50mb' })); // Increased limit for larger payloads
     app.use(security.sanitizeInputsMiddleware);
     app.use(security.tpaProtectionMiddleware);
->>>>>>> c6e3c3c3
   } else {
     app.use(express.json({ limit: '50mb' })); // Without sanitization
   }
   
-<<<<<<< HEAD
-  logger.info(`SSE 연결 설정됨, 세션 ID: ${sessionId}`);
-  logger.logMcpEvent('connection_established', { sessionId });
-  
-  res.on('close', () => {
-<<<<<<< Updated upstream
-    logger.info(`SSE connection closed: ${sessionId}`);
-=======
-    logger.info(`SSE 연결 종료됨: ${sessionId}`);
-    logger.logMcpEvent('connection_closed', { sessionId });
-    
-    delete transports[sessionId];
->>>>>>> Stashed changes
-=======
   app.use(cookieParser());
   
   // Add heartbeat endpoint for connection testing
@@ -406,7 +209,6 @@
   // Login endpoint
   app.post('/auth/login', async (req, res) => {
     const { username, password, apiKey } = req.body;
->>>>>>> c6e3c3c3
     
     // Check if using API key authentication
     if (apiKey) {
@@ -460,19 +262,6 @@
     return res.status(401).json({ error: 'Invalid credentials' });
   });
   
-<<<<<<< HEAD
-<<<<<<< Updated upstream
-  await server.connect(transport);
-});
-
-// If using Sequential MCP, create and register the RoblexStudioService
-if (USE_SEQUENTIAL) {
-  // Create Roblox Studio service with sequential MCP
-  const studioService = new RoblexStudioService({
-    version: SERVER_VERSION,
-    apiPrefix: '/api/roblox-studio',
-    concurrency: Number(process.env.SEQUENTIAL_CONCURRENCY || 1)
-=======
   // Logout endpoint
   app.post('/auth/logout', (req, res) => {
     const sessionId = req.query.sessionId as string || req.cookies?.sessionId;
@@ -493,7 +282,6 @@
     }
     
     return res.status(400).json({ error: 'No active session' });
->>>>>>> c6e3c3c3
   });
   
   // SSE endpoint with improved error handling for Claude Desktop
@@ -671,114 +459,6 @@
       tpaProtection: ENABLE_TPA_PROTECTION
     });
   });
-<<<<<<< HEAD
-});
-
-// Roblox Studio status endpoint
-app.get('/studio/status', authMiddleware, (req, res) => {
-=======
-  // MCP 서버에 트랜스포트 연결
-  server.connect(transport).catch(error => {
-    logger.error(`MCP 서버에 트랜스포트 연결 오류: ${error}`);
-  });
-}) as express.RequestHandler);
-
-// 메시지 엔드포인트
-app.post('/messages', ((req: express.Request, res: express.Response, next: express.NextFunction): Promise<void> => {
-  // 요청 로깅
-  logger.logRequest('/messages', req.body);
-  
-  return new Promise<void>(async (resolve) => {
-    const sessionId = req.query.sessionId as string || req.body.sessionId;
-    
-    if (!sessionId) {
-      logger.error('세션 ID가 제공되지 않음');
-      res.status(400).json({ error: 'No session ID provided' });
-      return resolve();
-    }
-    
-    const transport = transports[sessionId];
-    
-    if (!transport) {
-      logger.error(`트랜스포트를 찾을 수 없음: ${sessionId}`);
-      res.status(404).json({ error: 'Transport not found' });
-      return resolve();
-    }
-    
-    try {
-      const response = await transport.handlePostMessage(req);
-      logger.logResponse('/messages', response);
-      res.json(response);
-      resolve();
-    } catch (error: any) {
-      logger.error(`메시지 처리 오류: ${error.message}`);
-      res.status(500).json({ 
-        error: 'Error handling message',
-        message: error.message
-      });
-      resolve();
-    }
-  });
-}) as express.RequestHandler);
-
-// 스튜디오 상태 엔드포인트
-app.get('/studio/status', ((req, res) => {
-  logger.logRequest('/studio/status', { query: req.query });
-  
->>>>>>> Stashed changes
-  const activeAdapters = Object.values(studioAdapters).filter((adapter) => adapter.isConnected);
-  
-  const response = {
-    activeConnections: activeAdapters.length,
-<<<<<<< Updated upstream
-    globalModelCount: globalContext.getAllModels().length,
-    serverType: USE_SEQUENTIAL ? 'sequential' : 'standard'
-  });
-});
-
-// Add error handler middleware
-app.use(errorHandlerMiddleware);
-
-// Add 404 handler
-app.use((req, res, next) => {
-  next(new NotFoundError(`Route not found: ${req.method} ${req.path}`));
-});
-
-// Start the server
-httpServer.listen(PORT, () => {
-  logger.info(`${SERVER_NAME} v${SERVER_VERSION} listening on port ${PORT}`);
-  logger.info(`Mode: ${USE_SEQUENTIAL ? 'Sequential' : 'Standard'} MCP, Auth: ${REQUIRE_AUTH ? 'Required' : 'Not Required'}`);
-});
-
-// Handle graceful shutdown
-function gracefulShutdown() {
-  logger.info('Received shutdown signal, closing connections...');
-=======
-    status: 'ok'
-  };
-  
-  logger.logResponse('/studio/status', response);
-  res.status(200).json(response);
-}) as express.RequestHandler);
-
-// 추가 MCP 프로토콜 엔드포인트 - 클라이언트에서 도구 목록을 검색하는 데 사용
-app.get('/tools', ((req, res) => {
-  logger.logRequest('/tools', { query: req.query });
-  
-  const response = {
-    tools: roblexTools.getToolList(),
-    count: roblexTools.getToolCount()
-  };
-  
-  logger.logResponse('/tools', response);
-  res.status(200).json(response);
-}) as express.RequestHandler);
-
-// 정상 종료 처리
-function gracefulShutdown(): void {
-  logger.info('서버 종료 중...');
->>>>>>> Stashed changes
-=======
   
   // Roblox Studio status endpoint
   app.get('/studio/status', authMiddleware, (req, res) => {
@@ -791,7 +471,6 @@
       transportMode: TRANSPORT_MODE
     });
   });
->>>>>>> c6e3c3c3
   
   // New endpoint for Claude Desktop connection testing
   app.post('/claude/connect', (req, res) => {
@@ -814,72 +493,6 @@
         extendedOptions
       });
     } catch (error) {
-<<<<<<< HEAD
-<<<<<<< Updated upstream
-      logger.error('Error disconnecting adapter', { error });
-    }
-  });
-  
-  // Close the HTTP server
-  httpServer.close(() => {
-    logger.info('Server shutdown complete');
-=======
-      logger.error(`어댑터 연결 해제 오류: ${error}`);
-    }
-  });
-  
-  // MCP 서버 종료
-  server.close().catch(error => {
-    logger.error(`MCP 서버 종료 오류: ${error}`);
-  });
-  
-  // HTTP 서버 종료
-  httpServer.close(() => {
-    logger.info('HTTP 서버 종료됨');
->>>>>>> Stashed changes
-    process.exit(0);
-  });
-  
-  // Force exit after timeout
-  setTimeout(() => {
-<<<<<<< Updated upstream
-    logger.error('Forced exit after timeout');
-=======
-    logger.error('타임아웃 후 강제 종료');
->>>>>>> Stashed changes
-    process.exit(1);
-  }, 10000);
-}
-
-// Listen for shutdown signals
-process.on('SIGTERM', gracefulShutdown);
-process.on('SIGINT', gracefulShutdown);
-
-<<<<<<< Updated upstream
-// Export the app and server for testing
-export { app, server, httpServer };
-=======
-// 오류 처리 미들웨어 추가
-app.use(errorHandlerMiddleware);
-
-// 404 처리
-app.use((req, res, next) => {
-  logger.error(`경로를 찾을 수 없음: ${req.method} ${req.path}`);
-  res.status(404).json({ 
-    error: 'Not Found',
-    message: `Route not found: ${req.method} ${req.path}`
-  });
-});
-
-// 서버 시작
-httpServer.listen(PORT, () => {
-  logger.info(`MCP 서버가 포트 ${PORT}에서 수신 중`);
-  logger.info(`서버 이름: ${SERVER_NAME}`);
-  logger.info(`서버 버전: ${SERVER_VERSION}`);
-  logger.info(`접속 URL: http://localhost:${PORT}`);
-});
->>>>>>> Stashed changes
-=======
       logger.error(`Claude Desktop connection error: ${error instanceof Error ? error.message : String(error)}`);
       return res.status(500).json({ 
         success: false,
@@ -968,5 +581,4 @@
   if (typeof module !== 'undefined' && module.exports) {
     module.exports = { app, server, httpServer };
   }
-}
->>>>>>> c6e3c3c3
+}